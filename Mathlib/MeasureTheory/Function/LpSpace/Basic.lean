/-
Copyright (c) 2020 Rémy Degenne. All rights reserved.
Released under Apache 2.0 license as described in the file LICENSE.
Authors: Rémy Degenne, Sébastien Gouëzel
-/
import Mathlib.Analysis.NormedSpace.OperatorNorm.NNNorm
import Mathlib.MeasureTheory.Function.LpSeminorm.ChebyshevMarkov
import Mathlib.MeasureTheory.Function.LpSeminorm.CompareExp
import Mathlib.MeasureTheory.Function.LpSeminorm.TriangleInequality

/-!
# Lp space

This file provides the space `Lp E p μ` as the subtype of elements of `α →ₘ[μ] E`
(see `MeasureTheory.AEEqFun`) such that `eLpNorm f p μ` is finite.
For `1 ≤ p`, `eLpNorm` defines a norm and `Lp` is a complete metric space
(the latter is proved at `Mathlib/MeasureTheory/Function/LpSpace/Complete.lean`).

## Main definitions

* `Lp E p μ` : elements of `α →ₘ[μ] E` such that `eLpNorm f p μ` is finite.
  Defined as an `AddSubgroup` of `α →ₘ[μ] E`.

Lipschitz functions vanishing at zero act by composition on `Lp`. We define this action, and prove
that it is continuous. In particular,
* `ContinuousLinearMap.compLp` defines the action on `Lp` of a continuous linear map.
* `Lp.posPart` is the positive part of an `Lp` function.
* `Lp.negPart` is the negative part of an `Lp` function.

## Notations

* `α →₁[μ] E` : the type `Lp E 1 μ`.
* `α →₂[μ] E` : the type `Lp E 2 μ`.

## Implementation

Since `Lp` is defined as an `AddSubgroup`, dot notation does not work. Use `Lp.Measurable f` to
say that the coercion of `f` to a genuine function is measurable, instead of the non-working
`f.Measurable`.

To prove that two `Lp` elements are equal, it suffices to show that their coercions to functions
coincide almost everywhere (this is registered as an `ext` rule). This can often be done using
`filter_upwards`. For instance, a proof from first principles that `f + (g + h) = (f + g) + h`
could read (in the `Lp` namespace)
```
example (f g h : Lp E p μ) : (f + g) + h = f + (g + h) := by
  ext1
  filter_upwards [coeFn_add (f + g) h, coeFn_add f g, coeFn_add f (g + h), coeFn_add g h]
    with _ ha1 ha2 ha3 ha4
  simp only [ha1, ha2, ha3, ha4, add_assoc]
```
The lemma `coeFn_add` states that the coercion of `f + g` coincides almost everywhere with the sum
of the coercions of `f` and `g`. All such lemmas use `coeFn` in their name, to distinguish the
function coercion from the coercion to almost everywhere defined functions.
-/

noncomputable section

open MeasureTheory Filter
open scoped NNReal ENNReal

variable {α 𝕜 𝕜' E F : Type*} {m : MeasurableSpace α} {p : ℝ≥0∞} {μ : Measure α}
  [NormedAddCommGroup E] [NormedAddCommGroup F]

namespace MeasureTheory

/-!
### Lp space

The space of equivalence classes of measurable functions for which `eLpNorm f p μ < ∞`.
-/

@[simp]
theorem eLpNorm_aeeqFun {α E : Type*} [MeasurableSpace α] {μ : Measure α} [NormedAddCommGroup E]
    {p : ℝ≥0∞} {f : α → E} (hf : AEStronglyMeasurable f μ) :
    eLpNorm (AEEqFun.mk f hf) p μ = eLpNorm f p μ :=
  eLpNorm_congr_ae (AEEqFun.coeFn_mk _ _)

theorem MemLp.eLpNorm_mk_lt_top {α E : Type*} [MeasurableSpace α] {μ : Measure α}
    [NormedAddCommGroup E] {p : ℝ≥0∞} {f : α → E} (hfp : MemLp f p μ) :
    eLpNorm (AEEqFun.mk f hfp.1) p μ < ∞ := by simp [hfp.2]

@[deprecated (since := "2025-02-21")]
alias Memℒp.eLpNorm_mk_lt_top := MemLp.eLpNorm_mk_lt_top

/-- Lp space -/
def Lp {α} (E : Type*) {m : MeasurableSpace α} [NormedAddCommGroup E] (p : ℝ≥0∞)
    (μ : Measure α := by volume_tac) : AddSubgroup (α →ₘ[μ] E) where
  carrier := { f | eLpNorm f p μ < ∞ }
  zero_mem' := by simp [eLpNorm_congr_ae AEEqFun.coeFn_zero, eLpNorm_zero]
  add_mem' {f g} hf hg := by
    simp [eLpNorm_congr_ae (AEEqFun.coeFn_add f g),
      eLpNorm_add_lt_top ⟨f.aestronglyMeasurable, hf⟩ ⟨g.aestronglyMeasurable, hg⟩]
  neg_mem' {f} hf := by rwa [Set.mem_setOf_eq, eLpNorm_congr_ae (AEEqFun.coeFn_neg f), eLpNorm_neg]

/-- `α →₁[μ] E` is the type of `L¹` or integrable functions from `α` to `E`. -/
scoped notation:25 α' " →₁[" μ "] " E => MeasureTheory.Lp (α := α') E 1 μ
/-- `α →₂[μ] E` is the type of `L²` or square-integrable functions from `α` to `E`. -/
scoped notation:25 α' " →₂[" μ "] " E => MeasureTheory.Lp (α := α') E 2 μ

namespace MemLp

/-- make an element of Lp from a function verifying `MemLp` -/
def toLp (f : α → E) (h_mem_ℒp : MemLp f p μ) : Lp E p μ :=
  ⟨AEEqFun.mk f h_mem_ℒp.1, h_mem_ℒp.eLpNorm_mk_lt_top⟩

theorem toLp_val {f : α → E} (h : MemLp f p μ) : (toLp f h).1 = AEEqFun.mk f h.1 := rfl

theorem coeFn_toLp {f : α → E} (hf : MemLp f p μ) : hf.toLp f =ᵐ[μ] f :=
  AEEqFun.coeFn_mk _ _

theorem toLp_congr {f g : α → E} (hf : MemLp f p μ) (hg : MemLp g p μ) (hfg : f =ᵐ[μ] g) :
    hf.toLp f = hg.toLp g := by simp [toLp, hfg]

@[simp]
theorem toLp_eq_toLp_iff {f g : α → E} (hf : MemLp f p μ) (hg : MemLp g p μ) :
    hf.toLp f = hg.toLp g ↔ f =ᵐ[μ] g := by simp [toLp]

@[simp]
theorem toLp_zero (h : MemLp (0 : α → E) p μ) : h.toLp 0 = 0 :=
  rfl

theorem toLp_add {f g : α → E} (hf : MemLp f p μ) (hg : MemLp g p μ) :
    (hf.add hg).toLp (f + g) = hf.toLp f + hg.toLp g :=
  rfl

theorem toLp_neg {f : α → E} (hf : MemLp f p μ) : hf.neg.toLp (-f) = -hf.toLp f :=
  rfl

theorem toLp_sub {f g : α → E} (hf : MemLp f p μ) (hg : MemLp g p μ) :
    (hf.sub hg).toLp (f - g) = hf.toLp f - hg.toLp g :=
  rfl

end MemLp

namespace Lp

instance instCoeFun : CoeFun (Lp E p μ) (fun _ => α → E) :=
  ⟨fun f => ((f : α →ₘ[μ] E) : α → E)⟩

@[ext high]
theorem ext {f g : Lp E p μ} (h : f =ᵐ[μ] g) : f = g := by
  cases f
  cases g
  simp only [Subtype.mk_eq_mk]
  exact AEEqFun.ext h

theorem mem_Lp_iff_eLpNorm_lt_top {f : α →ₘ[μ] E} : f ∈ Lp E p μ ↔ eLpNorm f p μ < ∞ := Iff.rfl

theorem mem_Lp_iff_memLp {f : α →ₘ[μ] E} : f ∈ Lp E p μ ↔ MemLp f p μ := by
  simp [mem_Lp_iff_eLpNorm_lt_top, MemLp, f.stronglyMeasurable.aestronglyMeasurable]

@[deprecated (since := "2025-02-21")]
alias mem_Lp_iff_memℒp := mem_Lp_iff_memLp

protected theorem antitone [IsFiniteMeasure μ] {p q : ℝ≥0∞} (hpq : p ≤ q) : Lp E q μ ≤ Lp E p μ :=
  fun f hf => (MemLp.mono_exponent ⟨f.aestronglyMeasurable, hf⟩ hpq).2

@[simp]
theorem coeFn_mk {f : α →ₘ[μ] E} (hf : eLpNorm f p μ < ∞) : ((⟨f, hf⟩ : Lp E p μ) : α → E) = f :=
  rfl

-- not @[simp] because dsimp can prove this
theorem coe_mk {f : α →ₘ[μ] E} (hf : eLpNorm f p μ < ∞) : ((⟨f, hf⟩ : Lp E p μ) : α →ₘ[μ] E) = f :=
  rfl

@[simp]
theorem toLp_coeFn (f : Lp E p μ) (hf : MemLp f p μ) : hf.toLp f = f := by
  cases f
  simp [MemLp.toLp]

theorem eLpNorm_lt_top (f : Lp E p μ) : eLpNorm f p μ < ∞ :=
  f.prop

@[aesop (rule_sets := [finiteness]) safe apply]
theorem eLpNorm_ne_top (f : Lp E p μ) : eLpNorm f p μ ≠ ∞ :=
  (eLpNorm_lt_top f).ne

@[fun_prop, measurability]
protected theorem stronglyMeasurable (f : Lp E p μ) : StronglyMeasurable f :=
  f.val.stronglyMeasurable

@[fun_prop, measurability]
protected theorem aestronglyMeasurable (f : Lp E p μ) : AEStronglyMeasurable f μ :=
  f.val.aestronglyMeasurable

protected theorem memLp (f : Lp E p μ) : MemLp f p μ :=
  ⟨Lp.aestronglyMeasurable f, f.prop⟩

@[deprecated (since := "2025-02-21")]
alias memℒp := Lp.memLp

variable (E p μ)

theorem coeFn_zero : ⇑(0 : Lp E p μ) =ᵐ[μ] 0 :=
  AEEqFun.coeFn_zero

variable {E p μ}

theorem coeFn_neg (f : Lp E p μ) : ⇑(-f) =ᵐ[μ] -f :=
  AEEqFun.coeFn_neg _

theorem coeFn_add (f g : Lp E p μ) : ⇑(f + g) =ᵐ[μ] f + g :=
  AEEqFun.coeFn_add _ _

theorem coeFn_sub (f g : Lp E p μ) : ⇑(f - g) =ᵐ[μ] f - g :=
  AEEqFun.coeFn_sub _ _

theorem const_mem_Lp (α) {_ : MeasurableSpace α} (μ : Measure α) (c : E) [IsFiniteMeasure μ] :
    @AEEqFun.const α _ _ μ _ c ∈ Lp E p μ :=
  (memLp_const c).eLpNorm_mk_lt_top

instance instNorm : Norm (Lp E p μ) where norm f := ENNReal.toReal (eLpNorm f p μ)

-- note: we need this to be defeq to the instance from `SeminormedAddGroup.toNNNorm`, so
-- can't use `ENNReal.toNNReal (eLpNorm f p μ)`
instance instNNNorm : NNNorm (Lp E p μ) where nnnorm f := ⟨‖f‖, ENNReal.toReal_nonneg⟩

instance instDist : Dist (Lp E p μ) where dist f g := ‖f - g‖

instance instEDist : EDist (Lp E p μ) where edist f g := eLpNorm (⇑f - ⇑g) p μ

theorem norm_def (f : Lp E p μ) : ‖f‖ = ENNReal.toReal (eLpNorm f p μ) :=
  rfl

theorem nnnorm_def (f : Lp E p μ) : ‖f‖₊ = ENNReal.toNNReal (eLpNorm f p μ) :=
  rfl

@[simp, norm_cast]
protected theorem coe_nnnorm (f : Lp E p μ) : (‖f‖₊ : ℝ) = ‖f‖ :=
  rfl

@[simp]
theorem enorm_def (f : Lp E p μ) : ‖f‖ₑ = eLpNorm f p μ :=
  ENNReal.coe_toNNReal <| Lp.eLpNorm_ne_top f

@[simp]
lemma norm_toLp (f : α → E) (hf : MemLp f p μ) : ‖hf.toLp f‖ = ENNReal.toReal (eLpNorm f p μ) := by
  rw [norm_def, eLpNorm_congr_ae (MemLp.coeFn_toLp hf)]

@[simp]
theorem nnnorm_toLp (f : α → E) (hf : MemLp f p μ) :
    ‖hf.toLp f‖₊ = ENNReal.toNNReal (eLpNorm f p μ) :=
  NNReal.eq <| norm_toLp f hf

lemma enorm_toLp {f : α → E} (hf : MemLp f p μ) : ‖hf.toLp f‖ₑ = eLpNorm f p μ := by
  simp [enorm, nnnorm_toLp f hf, ENNReal.coe_toNNReal hf.2.ne]

theorem dist_def (f g : Lp E p μ) : dist f g = (eLpNorm (⇑f - ⇑g) p μ).toReal := by
  simp_rw [dist, norm_def]
  refine congr_arg _ ?_
  apply eLpNorm_congr_ae (coeFn_sub _ _)

theorem edist_def (f g : Lp E p μ) : edist f g = eLpNorm (⇑f - ⇑g) p μ :=
  rfl

protected theorem edist_dist (f g : Lp E p μ) : edist f g = .ofReal (dist f g) := by
  rw [edist_def, dist_def, ← eLpNorm_congr_ae (coeFn_sub _ _),
    ENNReal.ofReal_toReal (eLpNorm_ne_top (f - g))]

protected theorem dist_edist (f g : Lp E p μ) : dist f g = (edist f g).toReal :=
  MeasureTheory.Lp.dist_def ..

theorem dist_eq_norm (f g : Lp E p μ) : dist f g = ‖f - g‖ := rfl

@[simp]
theorem edist_toLp_toLp (f g : α → E) (hf : MemLp f p μ) (hg : MemLp g p μ) :
    edist (hf.toLp f) (hg.toLp g) = eLpNorm (f - g) p μ := by
  rw [edist_def]
  exact eLpNorm_congr_ae (hf.coeFn_toLp.sub hg.coeFn_toLp)

@[simp]
theorem edist_toLp_zero (f : α → E) (hf : MemLp f p μ) : edist (hf.toLp f) 0 = eLpNorm f p μ := by
  simpa using edist_toLp_toLp f 0 hf MemLp.zero

@[simp]
theorem nnnorm_zero : ‖(0 : Lp E p μ)‖₊ = 0 := by
  rw [nnnorm_def]
  change (eLpNorm (⇑(0 : α →ₘ[μ] E)) p μ).toNNReal = 0
  simp [eLpNorm_congr_ae AEEqFun.coeFn_zero, eLpNorm_zero]

@[simp]
theorem norm_zero : ‖(0 : Lp E p μ)‖ = 0 :=
  congr_arg ((↑) : ℝ≥0 → ℝ) nnnorm_zero

@[simp]
theorem norm_measure_zero (f : Lp E p (0 : MeasureTheory.Measure α)) : ‖f‖ = 0 := by
  -- Squeezed for performance reasons
  simp only [norm_def, eLpNorm_measure_zero, ENNReal.toReal_zero]

@[simp] theorem norm_exponent_zero (f : Lp E 0 μ) : ‖f‖ = 0 := by
  -- Squeezed for performance reasons
  simp only [norm_def, eLpNorm_exponent_zero, ENNReal.toReal_zero]

theorem nnnorm_eq_zero_iff {f : Lp E p μ} (hp : 0 < p) : ‖f‖₊ = 0 ↔ f = 0 := by
  refine ⟨fun hf => ?_, fun hf => by simp [hf]⟩
  rw [nnnorm_def, ENNReal.toNNReal_eq_zero_iff] at hf
  cases hf with
  | inl hf =>
    rw [eLpNorm_eq_zero_iff (Lp.aestronglyMeasurable f) hp.ne.symm] at hf
    exact Subtype.eq (AEEqFun.ext (hf.trans AEEqFun.coeFn_zero.symm))
  | inr hf =>
    exact absurd hf (eLpNorm_ne_top f)

theorem norm_eq_zero_iff {f : Lp E p μ} (hp : 0 < p) : ‖f‖ = 0 ↔ f = 0 :=
  NNReal.coe_eq_zero.trans (nnnorm_eq_zero_iff hp)

theorem eq_zero_iff_ae_eq_zero {f : Lp E p μ} : f = 0 ↔ f =ᵐ[μ] 0 := by
  rw [← (Lp.memLp f).toLp_eq_toLp_iff MemLp.zero, MemLp.toLp_zero, toLp_coeFn]

@[simp]
theorem nnnorm_neg (f : Lp E p μ) : ‖-f‖₊ = ‖f‖₊ := by
  rw [nnnorm_def, nnnorm_def, eLpNorm_congr_ae (coeFn_neg _), eLpNorm_neg]

@[simp]
theorem norm_neg (f : Lp E p μ) : ‖-f‖ = ‖f‖ :=
  congr_arg ((↑) : ℝ≥0 → ℝ) (nnnorm_neg f)

theorem nnnorm_le_mul_nnnorm_of_ae_le_mul {c : ℝ≥0} {f : Lp E p μ} {g : Lp F p μ}
    (h : ∀ᵐ x ∂μ, ‖f x‖₊ ≤ c * ‖g x‖₊) : ‖f‖₊ ≤ c * ‖g‖₊ := by
  simp only [nnnorm_def]
  have := eLpNorm_le_nnreal_smul_eLpNorm_of_ae_le_mul h p
  rwa [← ENNReal.toNNReal_le_toNNReal, ENNReal.smul_def, smul_eq_mul, ENNReal.toNNReal_mul,
    ENNReal.toNNReal_coe] at this
  · finiteness
  · exact ENNReal.mul_ne_top ENNReal.coe_ne_top (by finiteness)

theorem norm_le_mul_norm_of_ae_le_mul {c : ℝ} {f : Lp E p μ} {g : Lp F p μ}
    (h : ∀ᵐ x ∂μ, ‖f x‖ ≤ c * ‖g x‖) : ‖f‖ ≤ c * ‖g‖ := by
  rcases le_or_gt 0 c with hc | hc
  · lift c to ℝ≥0 using hc
    exact NNReal.coe_le_coe.mpr (nnnorm_le_mul_nnnorm_of_ae_le_mul h)
  · simp only [norm_def]
    have := eLpNorm_eq_zero_and_zero_of_ae_le_mul_neg h hc p
    simp [this]

theorem norm_le_norm_of_ae_le {f : Lp E p μ} {g : Lp F p μ} (h : ∀ᵐ x ∂μ, ‖f x‖ ≤ ‖g x‖) :
    ‖f‖ ≤ ‖g‖ := by
  rw [norm_def, norm_def]
  exact ENNReal.toReal_mono (by finiteness) (eLpNorm_mono_ae h)

theorem mem_Lp_of_nnnorm_ae_le_mul {c : ℝ≥0} {f : α →ₘ[μ] E} {g : Lp F p μ}
    (h : ∀ᵐ x ∂μ, ‖f x‖₊ ≤ c * ‖g x‖₊) : f ∈ Lp E p μ :=
  mem_Lp_iff_memLp.2 <| MemLp.of_nnnorm_le_mul (Lp.memLp g) f.aestronglyMeasurable h

theorem mem_Lp_of_ae_le_mul {c : ℝ} {f : α →ₘ[μ] E} {g : Lp F p μ}
    (h : ∀ᵐ x ∂μ, ‖f x‖ ≤ c * ‖g x‖) : f ∈ Lp E p μ :=
  mem_Lp_iff_memLp.2 <| MemLp.of_le_mul (Lp.memLp g) f.aestronglyMeasurable h

theorem mem_Lp_of_nnnorm_ae_le {f : α →ₘ[μ] E} {g : Lp F p μ} (h : ∀ᵐ x ∂μ, ‖f x‖₊ ≤ ‖g x‖₊) :
    f ∈ Lp E p μ :=
  mem_Lp_iff_memLp.2 <| MemLp.of_le (Lp.memLp g) f.aestronglyMeasurable h

theorem mem_Lp_of_ae_le {f : α →ₘ[μ] E} {g : Lp F p μ} (h : ∀ᵐ x ∂μ, ‖f x‖ ≤ ‖g x‖) :
    f ∈ Lp E p μ :=
  mem_Lp_of_nnnorm_ae_le h

theorem mem_Lp_of_ae_nnnorm_bound [IsFiniteMeasure μ] {f : α →ₘ[μ] E} (C : ℝ≥0)
    (hfC : ∀ᵐ x ∂μ, ‖f x‖₊ ≤ C) : f ∈ Lp E p μ :=
  mem_Lp_iff_memLp.2 <| MemLp.of_bound f.aestronglyMeasurable _ hfC

theorem mem_Lp_of_ae_bound [IsFiniteMeasure μ] {f : α →ₘ[μ] E} (C : ℝ) (hfC : ∀ᵐ x ∂μ, ‖f x‖ ≤ C) :
    f ∈ Lp E p μ :=
  mem_Lp_iff_memLp.2 <| MemLp.of_bound f.aestronglyMeasurable _ hfC

theorem nnnorm_le_of_ae_bound [IsFiniteMeasure μ] {f : Lp E p μ} {C : ℝ≥0}
    (hfC : ∀ᵐ x ∂μ, ‖f x‖₊ ≤ C) : ‖f‖₊ ≤ measureUnivNNReal μ ^ p.toReal⁻¹ * C := by
  by_cases hμ : μ = 0
  · by_cases hp : p.toReal⁻¹ = 0
    · simp [hp, hμ, nnnorm_def]
    · simp [hμ, nnnorm_def]
  rw [← ENNReal.coe_le_coe, nnnorm_def, ENNReal.coe_toNNReal (eLpNorm_ne_top _)]
  refine (eLpNorm_le_of_ae_nnnorm_bound hfC).trans_eq ?_
  rw [← coe_measureUnivNNReal μ, ← ENNReal.coe_rpow_of_ne_zero (measureUnivNNReal_pos hμ).ne',
    ENNReal.coe_mul, mul_comm, ENNReal.smul_def, smul_eq_mul]

theorem norm_le_of_ae_bound [IsFiniteMeasure μ] {f : Lp E p μ} {C : ℝ} (hC : 0 ≤ C)
    (hfC : ∀ᵐ x ∂μ, ‖f x‖ ≤ C) : ‖f‖ ≤ measureUnivNNReal μ ^ p.toReal⁻¹ * C := by
  lift C to ℝ≥0 using hC
  have := nnnorm_le_of_ae_bound hfC
  rwa [← NNReal.coe_le_coe, NNReal.coe_mul, NNReal.coe_rpow] at this

instance instNormedAddCommGroup [hp : Fact (1 ≤ p)] : NormedAddCommGroup (Lp E p μ) :=
  { AddGroupNorm.toNormedAddCommGroup
      { toFun := (norm : Lp E p μ → ℝ)
        map_zero' := norm_zero
        neg' := by simp only [norm_neg, implies_true] -- squeezed for performance reasons
        add_le' := fun f g => by
          suffices ‖f + g‖ₑ ≤ ‖f‖ₑ + ‖g‖ₑ by
            -- Squeezed for performance reasons
            simpa only [ge_iff_le, enorm, ←ENNReal.coe_add, ENNReal.coe_le_coe] using this
          simp only [Lp.enorm_def]
          exact (eLpNorm_congr_ae (AEEqFun.coeFn_add _ _)).trans_le
            (eLpNorm_add_le (Lp.aestronglyMeasurable _) (Lp.aestronglyMeasurable _) hp.out)
        eq_zero_of_map_eq_zero' := fun _ =>
          (norm_eq_zero_iff <| zero_lt_one.trans_le hp.1).1 } with
    edist := edist
    edist_dist := Lp.edist_dist }

-- check no diamond is created
example [Fact (1 ≤ p)] : PseudoEMetricSpace.toEDist = (Lp.instEDist : EDist (Lp E p μ)) := by
  with_reducible_and_instances rfl

example [Fact (1 ≤ p)] : SeminormedAddGroup.toNNNorm = (Lp.instNNNorm : NNNorm (Lp E p μ)) := by
  with_reducible_and_instances rfl

section IsBoundedSMul

variable [NormedRing 𝕜] [NormedRing 𝕜'] [Module 𝕜 E] [Module 𝕜' E]
variable [IsBoundedSMul 𝕜 E] [IsBoundedSMul 𝕜' E]

theorem const_smul_mem_Lp (c : 𝕜) (f : Lp E p μ) : c • (f : α →ₘ[μ] E) ∈ Lp E p μ := by
  rw [mem_Lp_iff_eLpNorm_lt_top, eLpNorm_congr_ae (AEEqFun.coeFn_smul _ _)]
  exact eLpNorm_const_smul_le.trans_lt <| (by finiteness)

variable (𝕜 E p μ)

/-- The `𝕜`-submodule of elements of `α →ₘ[μ] E` whose `Lp` norm is finite.  This is `Lp E p μ`,
with extra structure. -/
def LpSubmodule : Submodule 𝕜 (α →ₘ[μ] E) :=
  { Lp E p μ with smul_mem' := fun c f hf => by simpa using const_smul_mem_Lp c ⟨f, hf⟩ }

variable {𝕜 E p μ}

theorem coe_LpSubmodule : (LpSubmodule 𝕜 E p μ).toAddSubgroup = Lp E p μ :=
  rfl

instance instModule : Module 𝕜 (Lp E p μ) :=
  { (LpSubmodule 𝕜 E p μ).module with }

theorem coeFn_smul (c : 𝕜) (f : Lp E p μ) : ⇑(c • f) =ᵐ[μ] c • ⇑f :=
  AEEqFun.coeFn_smul _ _

instance instIsCentralScalar [Module 𝕜ᵐᵒᵖ E] [IsBoundedSMul 𝕜ᵐᵒᵖ E] [IsCentralScalar 𝕜 E] :
    IsCentralScalar 𝕜 (Lp E p μ) where
  op_smul_eq_smul k f := Subtype.ext <| op_smul_eq_smul k (f : α →ₘ[μ] E)

instance instSMulCommClass [SMulCommClass 𝕜 𝕜' E] : SMulCommClass 𝕜 𝕜' (Lp E p μ) where
  smul_comm k k' f := Subtype.ext <| smul_comm k k' (f : α →ₘ[μ] E)

instance instIsScalarTower [SMul 𝕜 𝕜'] [IsScalarTower 𝕜 𝕜' E] : IsScalarTower 𝕜 𝕜' (Lp E p μ) where
  smul_assoc k k' f := Subtype.ext <| smul_assoc k k' (f : α →ₘ[μ] E)

instance instIsBoundedSMul [Fact (1 ≤ p)] : IsBoundedSMul 𝕜 (Lp E p μ) :=
  IsBoundedSMul.of_enorm_smul_le fun r f => by
    simpa only [eLpNorm_congr_ae (coeFn_smul _ _), enorm_def]
      using eLpNorm_const_smul_le (c := r) (f := f) (p := p)

end IsBoundedSMul

section NormedSpace

variable {𝕜 : Type*} [NormedField 𝕜] [NormedSpace 𝕜 E]

instance instNormedSpace [Fact (1 ≤ p)] : NormedSpace 𝕜 (Lp E p μ) where
  norm_smul_le _ _ := norm_smul_le _ _

end NormedSpace

end Lp

namespace MemLp

variable {𝕜 : Type*} [NormedRing 𝕜] [Module 𝕜 E] [IsBoundedSMul 𝕜 E]

theorem toLp_const_smul {f : α → E} (c : 𝕜) (hf : MemLp f p μ) :
    (hf.const_smul c).toLp (c • f) = c • hf.toLp f :=
  rfl

end MemLp

variable {ε : Type*} [TopologicalSpace ε] [ContinuousENorm ε]

theorem MemLp.enorm_rpow_div {f : α → ε} (hf : MemLp f p μ) (q : ℝ≥0∞) :
    MemLp (‖f ·‖ₑ ^ q.toReal) (p / q) μ := by
  refine ⟨(hf.1.enorm.pow_const q.toReal).aestronglyMeasurable, ?_⟩
  by_cases q_top : q = ∞
  · simp [q_top]
  by_cases q_zero : q = 0
  · simp only [q_zero, ENNReal.toReal_zero]
    by_cases p_zero : p = 0
    · simp [p_zero]
    rw [ENNReal.div_zero p_zero]
    simpa only [ENNReal.rpow_zero, eLpNorm_exponent_top] using (memLp_top_const_enorm (by simp)).2
  rw [eLpNorm_enorm_rpow _ (ENNReal.toReal_pos q_zero q_top)]
  apply ENNReal.rpow_lt_top_of_nonneg ENNReal.toReal_nonneg
  rw [ENNReal.ofReal_toReal q_top, div_eq_mul_inv, mul_assoc, ENNReal.inv_mul_cancel q_zero q_top,
    mul_one]
  exact hf.2.ne

theorem MemLp.norm_rpow_div {f : α → E} (hf : MemLp f p μ) (q : ℝ≥0∞) :
    MemLp (fun x : α => ‖f x‖ ^ q.toReal) (p / q) μ := by
  refine ⟨(hf.1.norm.aemeasurable.pow_const q.toReal).aestronglyMeasurable, ?_⟩
  by_cases q_top : q = ∞
  · simp [q_top]
  by_cases q_zero : q = 0
  · simp only [q_zero, ENNReal.toReal_zero, Real.rpow_zero]
    by_cases p_zero : p = 0
    · simp [p_zero]
    rw [ENNReal.div_zero p_zero]
    exact (memLp_top_const (1 : ℝ)).2
  rw [eLpNorm_norm_rpow _ (ENNReal.toReal_pos q_zero q_top)]
  apply ENNReal.rpow_lt_top_of_nonneg ENNReal.toReal_nonneg
  rw [ENNReal.ofReal_toReal q_top, div_eq_mul_inv, mul_assoc, ENNReal.inv_mul_cancel q_zero q_top,
    mul_one]
  exact hf.2.ne

@[deprecated (since := "2025-02-21")]
alias Memℒp.norm_rpow_div := MemLp.norm_rpow_div

theorem memLp_enorm_rpow_iff {q : ℝ≥0∞} {f : α → ε} (hf : AEStronglyMeasurable f μ) (q_zero : q ≠ 0)
    (q_top : q ≠ ∞) : MemLp (‖f ·‖ₑ ^ q.toReal) (p / q) μ ↔ MemLp f p μ := by
  refine ⟨fun h => ?_, fun h => h.enorm_rpow_div q⟩
  apply (memLp_enorm_iff hf).1
  convert h.enorm_rpow_div q⁻¹ using 1
  · ext x
    have : q.toReal * q.toReal⁻¹ = 1 :=
      CommGroupWithZero.mul_inv_cancel q.toReal <| ENNReal.toReal_ne_zero.mpr ⟨q_zero, q_top⟩
    simp [← ENNReal.rpow_mul, this, ENNReal.rpow_one]
  · rw [div_eq_mul_inv, inv_inv, div_eq_mul_inv, mul_assoc, ENNReal.inv_mul_cancel q_zero q_top,
      mul_one]

theorem memLp_norm_rpow_iff {q : ℝ≥0∞} {f : α → E} (hf : AEStronglyMeasurable f μ) (q_zero : q ≠ 0)
    (q_top : q ≠ ∞) : MemLp (fun x : α => ‖f x‖ ^ q.toReal) (p / q) μ ↔ MemLp f p μ := by
  refine ⟨fun h => ?_, fun h => h.norm_rpow_div q⟩
  apply (memLp_norm_iff hf).1
  convert h.norm_rpow_div q⁻¹ using 1
  · ext x
    rw [Real.norm_eq_abs, Real.abs_rpow_of_nonneg (norm_nonneg _), ← Real.rpow_mul (abs_nonneg _),
      ENNReal.toReal_inv, mul_inv_cancel₀, abs_of_nonneg (norm_nonneg _), Real.rpow_one]
    simp [ENNReal.toReal_eq_zero_iff, q_zero, q_top]
  · rw [div_eq_mul_inv, inv_inv, div_eq_mul_inv, mul_assoc, ENNReal.inv_mul_cancel q_zero q_top,
      mul_one]

@[deprecated (since := "2025-02-21")]
alias memℒp_norm_rpow_iff := memLp_norm_rpow_iff

theorem MemLp.enorm_rpow {f : α → ε} (hf : MemLp f p μ) (hp_ne_zero : p ≠ 0) (hp_ne_top : p ≠ ∞) :
    MemLp (fun x : α => ‖f x‖ₑ ^ p.toReal) 1 μ := by
  convert hf.enorm_rpow_div p
  rw [div_eq_mul_inv, ENNReal.mul_inv_cancel hp_ne_zero hp_ne_top]

theorem MemLp.norm_rpow {f : α → E} (hf : MemLp f p μ) (hp_ne_zero : p ≠ 0) (hp_ne_top : p ≠ ∞) :
    MemLp (fun x : α => ‖f x‖ ^ p.toReal) 1 μ := by
  convert hf.norm_rpow_div p
  rw [div_eq_mul_inv, ENNReal.mul_inv_cancel hp_ne_zero hp_ne_top]

@[deprecated (since := "2025-02-21")]
alias Memℒp.norm_rpow := MemLp.norm_rpow

theorem AEEqFun.compMeasurePreserving_mem_Lp {β : Type*} [MeasurableSpace β]
    {μb : MeasureTheory.Measure β} {g : β →ₘ[μb] E} (hg : g ∈ Lp E p μb) {f : α → β}
    (hf : MeasurePreserving f μ μb) :
    g.compMeasurePreserving f hf ∈ Lp E p μ := by
  rw [Lp.mem_Lp_iff_eLpNorm_lt_top] at hg ⊢
  rwa [eLpNorm_compMeasurePreserving]

namespace Lp

/-! ### Composition with a measure preserving function -/

variable {β : Type*} [MeasurableSpace β] {μb : MeasureTheory.Measure β} {f : α → β}

/-- Composition of an `L^p` function with a measure preserving function is an `L^p` function. -/
def compMeasurePreserving (f : α → β) (hf : MeasurePreserving f μ μb) :
    Lp E p μb →+ Lp E p μ where
  toFun g := ⟨g.1.compMeasurePreserving f hf, g.1.compMeasurePreserving_mem_Lp g.2 hf⟩
  map_zero' := rfl
  map_add' := by rintro ⟨⟨_⟩, _⟩ ⟨⟨_⟩, _⟩; rfl

@[simp]
theorem compMeasurePreserving_val (g : Lp E p μb) (hf : MeasurePreserving f μ μb) :
    (compMeasurePreserving f hf g).1 = g.1.compMeasurePreserving f hf :=
  rfl

theorem coeFn_compMeasurePreserving (g : Lp E p μb) (hf : MeasurePreserving f μ μb) :
    compMeasurePreserving f hf g =ᵐ[μ] g ∘ f :=
  g.1.coeFn_compMeasurePreserving hf

@[simp]
theorem norm_compMeasurePreserving (g : Lp E p μb) (hf : MeasurePreserving f μ μb) :
    ‖compMeasurePreserving f hf g‖ = ‖g‖ :=
  congr_arg ENNReal.toReal <| g.1.eLpNorm_compMeasurePreserving hf

theorem isometry_compMeasurePreserving [Fact (1 ≤ p)] (hf : MeasurePreserving f μ μb) :
    Isometry (compMeasurePreserving f hf : Lp E p μb → Lp E p μ) :=
  AddMonoidHomClass.isometry_of_norm _ (norm_compMeasurePreserving · hf)

theorem toLp_compMeasurePreserving {g : β → E} (hg : MemLp g p μb) (hf : MeasurePreserving f μ μb) :
    compMeasurePreserving f hf (hg.toLp g) = (hg.comp_measurePreserving hf).toLp _ := rfl

variable (𝕜 : Type*) [NormedRing 𝕜] [Module 𝕜 E] [IsBoundedSMul 𝕜 E]

/-- `MeasureTheory.Lp.compMeasurePreserving` as a linear map. -/
@[simps]
def compMeasurePreservingₗ (f : α → β) (hf : MeasurePreserving f μ μb) :
    Lp E p μb →ₗ[𝕜] Lp E p μ where
  __ := compMeasurePreserving f hf
  map_smul' c g := by rcases g with ⟨⟨_⟩, _⟩; rfl

/-- `MeasureTheory.Lp.compMeasurePreserving` as a linear isometry. -/
@[simps!]
def compMeasurePreservingₗᵢ [Fact (1 ≤ p)] (f : α → β) (hf : MeasurePreserving f μ μb) :
    Lp E p μb →ₗᵢ[𝕜] Lp E p μ where
  toLinearMap := compMeasurePreservingₗ 𝕜 f hf
  norm_map' := (norm_compMeasurePreserving · hf)

end Lp

end MeasureTheory

open MeasureTheory

/-!
### Composition on `L^p`

We show that Lipschitz functions vanishing at zero act by composition on `L^p`, and specialize
this to the composition with continuous linear maps, and to the definition of the positive
part of an `L^p` function.
-/


section Composition

variable {g : E → F} {c : ℝ≥0}

theorem LipschitzWith.comp_memLp {α E F} {K} [MeasurableSpace α] {μ : Measure α}
    [NormedAddCommGroup E] [NormedAddCommGroup F] {f : α → E} {g : E → F} (hg : LipschitzWith K g)
    (g0 : g 0 = 0) (hL : MemLp f p μ) : MemLp (g ∘ f) p μ :=
  have : ∀ x, ‖g (f x)‖ ≤ K * ‖f x‖ := fun x ↦ by
    -- TODO: add `LipschitzWith.nnnorm_sub_le` and `LipschitzWith.nnnorm_le`
    simpa [g0] using hg.norm_sub_le (f x) 0
  hL.of_le_mul (hg.continuous.comp_aestronglyMeasurable hL.1) (Eventually.of_forall this)

@[deprecated (since := "2025-02-21")]
alias LipschitzWith.comp_memℒp := LipschitzWith.comp_memLp

theorem MeasureTheory.MemLp.of_comp_antilipschitzWith {α E F} {K'} [MeasurableSpace α]
    {μ : Measure α} [NormedAddCommGroup E] [NormedAddCommGroup F] {f : α → E} {g : E → F}
    (hL : MemLp (g ∘ f) p μ) (hg : UniformContinuous g) (hg' : AntilipschitzWith K' g)
    (g0 : g 0 = 0) : MemLp f p μ := by
  have A : ∀ x, ‖f x‖ ≤ K' * ‖g (f x)‖ := by
    intro x
    -- TODO: add `AntilipschitzWith.le_mul_nnnorm_sub` and `AntilipschitzWith.le_mul_norm`
    rw [← dist_zero_right, ← dist_zero_right, ← g0]
    apply hg'.le_mul_dist
  have B : AEStronglyMeasurable f μ :=
    (hg'.isUniformEmbedding hg).isEmbedding.aestronglyMeasurable_comp_iff.1 hL.1
  exact hL.of_le_mul B (Filter.Eventually.of_forall A)

@[deprecated (since := "2025-02-21")]
alias MeasureTheory.Memℒp.of_comp_antilipschitzWith := MeasureTheory.MemLp.of_comp_antilipschitzWith

lemma MeasureTheory.MemLp.continuousLinearMap_comp [NontriviallyNormedField 𝕜]
    [NormedSpace 𝕜 E] [NormedSpace 𝕜 F] {f : α → E}
    (h_Lp : MemLp f p μ) (L : E →L[𝕜] F) :
    MemLp (fun x ↦ L (f x)) p μ :=
  LipschitzWith.comp_memLp L.lipschitz (by simp) h_Lp

namespace LipschitzWith

theorem memLp_comp_iff_of_antilipschitz {α E F} {K K'} [MeasurableSpace α] {μ : Measure α}
    [NormedAddCommGroup E] [NormedAddCommGroup F] {f : α → E} {g : E → F} (hg : LipschitzWith K g)
    (hg' : AntilipschitzWith K' g) (g0 : g 0 = 0) : MemLp (g ∘ f) p μ ↔ MemLp f p μ :=
  ⟨fun h => h.of_comp_antilipschitzWith hg.uniformContinuous hg' g0, fun h => hg.comp_memLp g0 h⟩

@[deprecated (since := "2025-02-21")]
alias memℒp_comp_iff_of_antilipschitz := memLp_comp_iff_of_antilipschitz

/-- When `g` is a Lipschitz function sending `0` to `0` and `f` is in `Lp`, then `g ∘ f` is well
defined as an element of `Lp`. -/
def compLp (hg : LipschitzWith c g) (g0 : g 0 = 0) (f : Lp E p μ) : Lp F p μ :=
  ⟨AEEqFun.comp g hg.continuous (f : α →ₘ[μ] E), by
    suffices ∀ᵐ x ∂μ, ‖AEEqFun.comp g hg.continuous (f : α →ₘ[μ] E) x‖ ≤ c * ‖f x‖ from
      Lp.mem_Lp_of_ae_le_mul this
    filter_upwards [AEEqFun.coeFn_comp g hg.continuous (f : α →ₘ[μ] E)] with a ha
    simp only [ha]
    rw [← dist_zero_right, ← dist_zero_right, ← g0]
    exact hg.dist_le_mul (f a) 0⟩

theorem coeFn_compLp (hg : LipschitzWith c g) (g0 : g 0 = 0) (f : Lp E p μ) :
    hg.compLp g0 f =ᵐ[μ] g ∘ f :=
  AEEqFun.coeFn_comp _ hg.continuous _

@[simp]
theorem compLp_zero (hg : LipschitzWith c g) (g0 : g 0 = 0) : hg.compLp g0 (0 : Lp E p μ) = 0 := by
  rw [Lp.eq_zero_iff_ae_eq_zero]
  apply (coeFn_compLp _ _ _).trans
  filter_upwards [Lp.coeFn_zero E p μ] with _ ha
  simp only [ha, g0, Function.comp_apply, Pi.zero_apply]

theorem norm_compLp_sub_le (hg : LipschitzWith c g) (g0 : g 0 = 0) (f f' : Lp E p μ) :
    ‖hg.compLp g0 f - hg.compLp g0 f'‖ ≤ c * ‖f - f'‖ := by
  apply Lp.norm_le_mul_norm_of_ae_le_mul
  filter_upwards [hg.coeFn_compLp g0 f, hg.coeFn_compLp g0 f',
    Lp.coeFn_sub (hg.compLp g0 f) (hg.compLp g0 f'), Lp.coeFn_sub f f'] with a ha1 ha2 ha3 ha4
  simp only [ha1, ha2, ha3, ha4, ← dist_eq_norm, Pi.sub_apply, Function.comp_apply]
  exact hg.dist_le_mul (f a) (f' a)

theorem norm_compLp_le (hg : LipschitzWith c g) (g0 : g 0 = 0) (f : Lp E p μ) :
    ‖hg.compLp g0 f‖ ≤ c * ‖f‖ := by
  -- squeezed for performance reasons
  simpa only [compLp_zero, sub_zero] using hg.norm_compLp_sub_le g0 f 0

theorem lipschitzWith_compLp [Fact (1 ≤ p)] (hg : LipschitzWith c g) (g0 : g 0 = 0) :
    LipschitzWith c (hg.compLp g0 : Lp E p μ → Lp F p μ) :=
  -- squeezed for performance reasons
  LipschitzWith.of_dist_le_mul fun f g => by simp only [dist_eq_norm, norm_compLp_sub_le]

theorem continuous_compLp [Fact (1 ≤ p)] (hg : LipschitzWith c g) (g0 : g 0 = 0) :
    Continuous (hg.compLp g0 : Lp E p μ → Lp F p μ) :=
  (lipschitzWith_compLp hg g0).continuous

end LipschitzWith

namespace ContinuousLinearMap

variable {𝕜 : Type*} [NontriviallyNormedField 𝕜] [NormedSpace 𝕜 E] [NormedSpace 𝕜 F]

/-- Composing `f : Lp` with `L : E →L[𝕜] F`. -/
def compLp (L : E →L[𝕜] F) (f : Lp E p μ) : Lp F p μ :=
  L.lipschitz.compLp (map_zero L) f

theorem coeFn_compLp (L : E →L[𝕜] F) (f : Lp E p μ) : ∀ᵐ a ∂μ, (L.compLp f) a = L (f a) :=
  LipschitzWith.coeFn_compLp _ _ _

theorem coeFn_compLp' (L : E →L[𝕜] F) (f : Lp E p μ) : L.compLp f =ᵐ[μ] fun a => L (f a) :=
  L.coeFn_compLp f

theorem comp_memLp (L : E →L[𝕜] F) (f : Lp E p μ) : MemLp (L ∘ f) p μ :=
  (Lp.memLp (L.compLp f)).ae_eq (L.coeFn_compLp' f)

@[deprecated (since := "2025-02-21")]
alias comp_memℒp := comp_memLp

theorem comp_memLp' (L : E →L[𝕜] F) {f : α → E} (hf : MemLp f p μ) : MemLp (L ∘ f) p μ :=
  (L.comp_memLp (hf.toLp f)).ae_eq (EventuallyEq.fun_comp hf.coeFn_toLp _)

@[deprecated (since := "2025-02-21")]
alias comp_memℒp' := comp_memLp'

section RCLike

variable {K : Type*} [RCLike K]

theorem _root_.MeasureTheory.MemLp.ofReal {f : α → ℝ} (hf : MemLp f p μ) :
    MemLp (fun x => (f x : K)) p μ :=
  (@RCLike.ofRealCLM K _).comp_memLp' hf

@[deprecated (since := "2025-02-21")]
alias _root_.MeasureTheory.Memℒp.ofReal := _root_.MeasureTheory.MemLp.ofReal

theorem _root_.MeasureTheory.memLp_re_im_iff {f : α → K} :
    MemLp (fun x ↦ RCLike.re (f x)) p μ ∧ MemLp (fun x ↦ RCLike.im (f x)) p μ ↔
      MemLp f p μ := by
  refine ⟨?_, fun hf => ⟨hf.re, hf.im⟩⟩
  rintro ⟨hre, him⟩
  convert MeasureTheory.MemLp.add (ε := K) hre.ofReal (him.ofReal.const_mul RCLike.I)
  ext1 x
  rw [Pi.add_apply, mul_comm, RCLike.re_add_im]

@[deprecated (since := "2025-02-21")]
alias _root_.MeasureTheory.memℒp_re_im_iff := _root_.MeasureTheory.memLp_re_im_iff

end RCLike

theorem add_compLp (L L' : E →L[𝕜] F) (f : Lp E p μ) :
    (L + L').compLp f = L.compLp f + L'.compLp f := by
  ext1
  grw [Lp.coeFn_add, coeFn_compLp']
  refine
    EventuallyEq.trans ?_ (EventuallyEq.fun_add (L.coeFn_compLp' f).symm (L'.coeFn_compLp' f).symm)
  filter_upwards with x
  rw [coe_add', Pi.add_def]

theorem smul_compLp {𝕜'} [NormedRing 𝕜'] [Module 𝕜' F] [IsBoundedSMul 𝕜' F] [SMulCommClass 𝕜 𝕜' F]
    (c : 𝕜') (L : E →L[𝕜] F) (f : Lp E p μ) : (c • L).compLp f = c • L.compLp f := by
  ext1
  grw [Lp.coeFn_smul, coeFn_compLp']
  refine (L.coeFn_compLp' f).mono fun x hx => ?_
  rw [Pi.smul_apply, hx, coe_smul', Pi.smul_def]

theorem norm_compLp_le (L : E →L[𝕜] F) (f : Lp E p μ) : ‖L.compLp f‖ ≤ ‖L‖ * ‖f‖ :=
  LipschitzWith.norm_compLp_le _ _ _

variable (μ p)

/-- Composing `f : Lp E p μ` with `L : E →L[𝕜] F`, seen as a `𝕜`-linear map on `Lp E p μ`. -/
def compLpₗ (L : E →L[𝕜] F) : Lp E p μ →ₗ[𝕜] Lp F p μ where
  toFun f := L.compLp f
  map_add' f g := by
    ext1
    filter_upwards [Lp.coeFn_add f g, coeFn_compLp L (f + g), coeFn_compLp L f,
      coeFn_compLp L g, Lp.coeFn_add (L.compLp f) (L.compLp g)]
    intro a ha1 ha2 ha3 ha4 ha5
    simp only [ha1, ha2, ha3, ha4, ha5, map_add, Pi.add_apply]
  map_smul' c f := by
    dsimp
    ext1
    filter_upwards [Lp.coeFn_smul c f, coeFn_compLp L (c • f), Lp.coeFn_smul c (L.compLp f),
      coeFn_compLp L f] with _ ha1 ha2 ha3 ha4
    simp only [ha1, ha2, ha3, ha4, map_smul, Pi.smul_apply]

/-- Composing `f : Lp E p μ` with `L : E →L[𝕜] F`, seen as a continuous `𝕜`-linear map on
`Lp E p μ`. See also the similar
* `LinearMap.compLeft` for functions,
* `ContinuousLinearMap.compLeftContinuous` for continuous functions,
* `ContinuousLinearMap.compLeftContinuousBounded` for bounded continuous functions,
* `ContinuousLinearMap.compLeftContinuousCompact` for continuous functions on compact spaces.
-/
def compLpL [Fact (1 ≤ p)] (L : E →L[𝕜] F) : Lp E p μ →L[𝕜] Lp F p μ :=
  LinearMap.mkContinuous (L.compLpₗ p μ) ‖L‖ L.norm_compLp_le

variable {μ p}

theorem coeFn_compLpL [Fact (1 ≤ p)] (L : E →L[𝕜] F) (f : Lp E p μ) :
    L.compLpL p μ f =ᵐ[μ] fun a => L (f a) :=
  L.coeFn_compLp f

theorem add_compLpL [Fact (1 ≤ p)] (L L' : E →L[𝕜] F) :
    (L + L').compLpL p μ = L.compLpL p μ + L'.compLpL p μ := by ext1 f; exact add_compLp L L' f

theorem smul_compLpL [Fact (1 ≤ p)] {𝕜'} [NormedRing 𝕜'] [Module 𝕜' F] [IsBoundedSMul 𝕜' F]
    [SMulCommClass 𝕜 𝕜' F] (c : 𝕜') (L : E →L[𝕜] F) : (c • L).compLpL p μ = c • L.compLpL p μ := by
  ext1 f; exact smul_compLp c L f

theorem norm_compLpL_le [Fact (1 ≤ p)] (L : E →L[𝕜] F) : ‖L.compLpL p μ‖ ≤ ‖L‖ :=
  LinearMap.mkContinuous_norm_le _ (norm_nonneg _) _

end ContinuousLinearMap

namespace MeasureTheory.Lp

section PosPart

theorem lipschitzWith_pos_part : LipschitzWith 1 fun x : ℝ => max x 0 :=
  LipschitzWith.id.max_const _

theorem _root_.MeasureTheory.MemLp.pos_part {f : α → ℝ} (hf : MemLp f p μ) :
    MemLp (fun x => max (f x) 0) p μ :=
  lipschitzWith_pos_part.comp_memLp (max_eq_right le_rfl) hf

@[deprecated (since := "2025-02-21")]
alias _root_.MeasureTheory.Memℒp.pos_part := _root_.MeasureTheory.MemLp.pos_part

theorem _root_.MeasureTheory.MemLp.neg_part {f : α → ℝ} (hf : MemLp f p μ) :
    MemLp (fun x => max (-f x) 0) p μ :=
  lipschitzWith_pos_part.comp_memLp (max_eq_right le_rfl) hf.neg

@[deprecated (since := "2025-02-21")]
alias _root_.MeasureTheory.Memℒp.neg_part := _root_.MeasureTheory.MemLp.neg_part

/-- Positive part of a function in `L^p`. -/
def posPart (f : Lp ℝ p μ) : Lp ℝ p μ :=
  lipschitzWith_pos_part.compLp (max_eq_right le_rfl) f

/-- Negative part of a function in `L^p`. -/
def negPart (f : Lp ℝ p μ) : Lp ℝ p μ :=
  posPart (-f)

@[norm_cast]
theorem coe_posPart (f : Lp ℝ p μ) : (posPart f : α →ₘ[μ] ℝ) = (f : α →ₘ[μ] ℝ).posPart :=
  rfl

theorem coeFn_posPart (f : Lp ℝ p μ) : ⇑(posPart f) =ᵐ[μ] fun a => max (f a) 0 :=
  AEEqFun.coeFn_posPart _

theorem coeFn_negPart_eq_max (f : Lp ℝ p μ) : ∀ᵐ a ∂μ, negPart f a = max (-f a) 0 := by
  rw [negPart]
  filter_upwards [coeFn_posPart (-f), coeFn_neg f] with _ h₁ h₂
  rw [h₁, h₂, Pi.neg_apply]

theorem coeFn_negPart (f : Lp ℝ p μ) : ∀ᵐ a ∂μ, negPart f a = -min (f a) 0 :=
  (coeFn_negPart_eq_max f).mono fun a h => by rw [h, ← max_neg_neg, neg_zero]

theorem continuous_posPart [Fact (1 ≤ p)] : Continuous fun f : Lp ℝ p μ => posPart f :=
  LipschitzWith.continuous_compLp _ _

theorem continuous_negPart [Fact (1 ≤ p)] : Continuous fun f : Lp ℝ p μ => negPart f := by
  unfold negPart
  exact continuous_posPart.comp continuous_neg

end PosPart

end MeasureTheory.Lp

end Composition

namespace MeasureTheory.Lp

/-- A version of **Markov's inequality** with elements of Lp. -/
lemma pow_mul_meas_ge_le_enorm (f : Lp E p μ) (hp_ne_zero : p ≠ 0) (hp_ne_top : p ≠ ∞) (ε : ℝ≥0∞) :
    (ε * μ {x | ε ≤ ‖f x‖ₑ ^ p.toReal}) ^ (1 / p.toReal) ≤ ENNReal.ofReal ‖f‖ :=
  (ENNReal.ofReal_toReal (eLpNorm_ne_top f)).symm ▸
    pow_mul_meas_ge_le_eLpNorm μ hp_ne_zero hp_ne_top (Lp.aestronglyMeasurable f) ε

/-- A version of **Markov's inequality** with elements of Lp. -/
lemma mul_meas_ge_le_pow_enorm (f : Lp E p μ) (hp_ne_zero : p ≠ 0) (hp_ne_top : p ≠ ∞) (ε : ℝ≥0∞) :
    ε * μ {x | ε ≤ ‖f x‖ₑ ^ p.toReal} ≤ ENNReal.ofReal ‖f‖ ^ p.toReal :=
  (ENNReal.ofReal_toReal (eLpNorm_ne_top f)).symm ▸
    mul_meas_ge_le_pow_eLpNorm μ hp_ne_zero hp_ne_top (Lp.aestronglyMeasurable f) ε

/-- A version of **Markov's inequality** with elements of Lp. -/
theorem mul_meas_ge_le_pow_enorm' (f : Lp E p μ) (hp_ne_zero : p ≠ 0) (hp_ne_top : p ≠ ∞)
    (ε : ℝ≥0∞) : ε ^ p.toReal * μ {x | ε ≤ ‖f x‖₊ } ≤ ENNReal.ofReal ‖f‖ ^ p.toReal :=
  (ENNReal.ofReal_toReal (eLpNorm_ne_top f)).symm ▸
    mul_meas_ge_le_pow_eLpNorm' μ hp_ne_zero hp_ne_top (Lp.aestronglyMeasurable f) ε

/-- A version of **Markov's inequality** with elements of Lp. -/
theorem meas_ge_le_mul_pow_enorm (f : Lp E p μ) (hp_ne_zero : p ≠ 0) (hp_ne_top : p ≠ ∞) {ε : ℝ≥0∞}
    (hε : ε ≠ 0) : μ {x | ε ≤ ‖f x‖₊} ≤ ε⁻¹ ^ p.toReal * ENNReal.ofReal ‖f‖ ^ p.toReal :=
  (ENNReal.ofReal_toReal (eLpNorm_ne_top f)).symm ▸
    meas_ge_le_mul_pow_eLpNorm_enorm μ hp_ne_zero hp_ne_top (Lp.aestronglyMeasurable f) hε (by simp)

<<<<<<< HEAD
section Star

variable {R : Type*} [NormedAddCommGroup R] [StarAddMonoid R] [NormedStarGroup R]

protected noncomputable instance {p : ℝ≥0∞} : Star (Lp R p μ) where
  star f := ⟨star (f : α →ₘ[μ] R),
      by simpa [Lp.mem_Lp_iff_eLpNorm_lt_top] using Lp.eLpNorm_lt_top f⟩

lemma coeFn_star {p : ℝ≥0∞} (f : Lp R p μ) : (star f : Lp R p μ) =ᵐ[μ] star f :=
    (f : α →ₘ[μ] R).coeFn_star

noncomputable instance {p : ℝ≥0∞} : InvolutiveStar (Lp R p μ) where
  star_involutive f := by
     ext
     filter_upwards
     exact congrFun (congrArg AEEqFun.cast <| star_involutive f.1)

noncomputable instance [TrivialStar R] {p : ℝ≥0∞} : TrivialStar (Lp R p μ) where
  star_trivial f := by
     ext
     filter_upwards
     exact congrFun (congrArg AEEqFun.cast <| star_trivial f.1)

end Star

@[deprecated (since := "2025-01-20")] alias pow_mul_meas_ge_le_norm := pow_mul_meas_ge_le_enorm
@[deprecated (since := "2025-01-20")] alias mul_meas_ge_le_pow_norm := mul_meas_ge_le_pow_enorm
@[deprecated (since := "2025-01-20")] alias mul_meas_ge_le_pow_norm' := mul_meas_ge_le_pow_enorm'
@[deprecated (since := "2025-01-20")] alias meas_ge_le_mul_pow_norm := meas_ge_le_mul_pow_enorm

=======
>>>>>>> 3d0e270e
end MeasureTheory.Lp<|MERGE_RESOLUTION|>--- conflicted
+++ resolved
@@ -912,7 +912,6 @@
   (ENNReal.ofReal_toReal (eLpNorm_ne_top f)).symm ▸
     meas_ge_le_mul_pow_eLpNorm_enorm μ hp_ne_zero hp_ne_top (Lp.aestronglyMeasurable f) hε (by simp)
 
-<<<<<<< HEAD
 section Star
 
 variable {R : Type*} [NormedAddCommGroup R] [StarAddMonoid R] [NormedStarGroup R]
@@ -943,6 +942,4 @@
 @[deprecated (since := "2025-01-20")] alias mul_meas_ge_le_pow_norm' := mul_meas_ge_le_pow_enorm'
 @[deprecated (since := "2025-01-20")] alias meas_ge_le_mul_pow_norm := meas_ge_le_mul_pow_enorm
 
-=======
->>>>>>> 3d0e270e
 end MeasureTheory.Lp