/-
Copyright (c) 2020 Rémy Degenne. All rights reserved.
Released under Apache 2.0 license as described in the file LICENSE.
Authors: Rémy Degenne, Sébastien Gouëzel
-/
import Mathlib.Analysis.SpecialFunctions.Pow.Continuity
import Mathlib.MeasureTheory.Function.LpSpace.Basic
import Mathlib.MeasureTheory.Measure.Real
import Mathlib.Order.Filter.IndicatorFunction

/-!
# Indicator of a set as an element of `Lp`

For a set `s` with `(hs : MeasurableSet s)` and `(hμs : μ s < ∞)`, we build
`indicatorConstLp p hs hμs c`, the element of `Lp` corresponding to `s.indicator (fun _ => c)`.

## Main definitions

* `MeasureTheory.indicatorConstLp`: Indicator of a set as an element of `Lp`.
* `MeasureTheory.Lp.const`: Constant function as an element of `Lp` for a finite measure.
-/

noncomputable section

open MeasureTheory Filter
open scoped NNReal ENNReal Topology symmDiff

variable {α E : Type*} {m : MeasurableSpace α} {p : ℝ≥0∞} {μ : Measure α} [NormedAddCommGroup E]

namespace MeasureTheory

/-- The `eLpNorm` of the indicator of a set is uniformly small if the set itself has small measure,
for any `p < ∞`. Given here as an existential `∀ ε > 0, ∃ η > 0, ...` to avoid later
management of `ℝ≥0∞`-arithmetic. -/
theorem exists_eLpNorm_indicator_le (hp : p ≠ ∞) (c : E) {ε : ℝ≥0∞} (hε : ε ≠ 0) :
    ∃ η : ℝ≥0, 0 < η ∧ ∀ s : Set α, μ s ≤ η → eLpNorm (s.indicator fun _ => c) p μ ≤ ε := by
  rcases eq_or_ne p 0 with (rfl | h'p)
  · exact ⟨1, zero_lt_one, fun s _ => by simp⟩
  have hp₀ : 0 < p := bot_lt_iff_ne_bot.2 h'p
  have hp₀' : 0 ≤ 1 / p.toReal := div_nonneg zero_le_one ENNReal.toReal_nonneg
  have hp₀'' : 0 < p.toReal := ENNReal.toReal_pos hp₀.ne' hp
  obtain ⟨η, hη_pos, hη_le⟩ : ∃ η : ℝ≥0, 0 < η ∧ ‖c‖ₑ * (η : ℝ≥0∞) ^ (1 / p.toReal) ≤ ε := by
    have :
      Filter.Tendsto (fun x : ℝ≥0 => ((‖c‖₊ * x ^ (1 / p.toReal) : ℝ≥0) : ℝ≥0∞)) (𝓝 0)
        (𝓝 (0 : ℝ≥0)) := by
      rw [ENNReal.tendsto_coe]
      convert (NNReal.continuousAt_rpow_const (Or.inr hp₀')).tendsto.const_mul _
      simp [hp₀''.ne']
    have hε' : 0 < ε := hε.bot_lt
    obtain ⟨δ, hδ, hδε'⟩ := NNReal.nhds_zero_basis.eventually_iff.mp (this.eventually_le_const hε')
    obtain ⟨η, hη, hηδ⟩ := exists_between hδ
    refine ⟨η, hη, ?_⟩
    simpa only [← ENNReal.coe_rpow_of_nonneg _ hp₀', enorm, ← ENNReal.coe_mul] using hδε' hηδ
  refine ⟨η, hη_pos, fun s hs => ?_⟩
  grw [eLpNorm_indicator_const_le, ← hη_le, hs]

section Topology
variable {X : Type*} [TopologicalSpace X] [MeasurableSpace X]
  {μ : Measure X} [IsFiniteMeasureOnCompacts μ]

/-- A bounded measurable function with compact support is in L^p. -/
theorem _root_.HasCompactSupport.memLp_of_bound {f : X → E} (hf : HasCompactSupport f)
    (h2f : AEStronglyMeasurable f μ) (C : ℝ) (hfC : ∀ᵐ x ∂μ, ‖f x‖ ≤ C) : MemLp f p μ := by
  have := memLp_top_of_bound h2f C hfC
  exact this.mono_exponent_of_measure_support_ne_top
    (fun x ↦ image_eq_zero_of_notMem_tsupport) (hf.measure_lt_top.ne) le_top

/-- A continuous function with compact support is in L^p. -/
theorem _root_.Continuous.memLp_of_hasCompactSupport [OpensMeasurableSpace X]
    {f : X → E} (hf : Continuous f) (h'f : HasCompactSupport f) : MemLp f p μ := by
  have := hf.memLp_top_of_hasCompactSupport h'f μ
  exact this.mono_exponent_of_measure_support_ne_top
    (fun x ↦ image_eq_zero_of_notMem_tsupport) (h'f.measure_lt_top.ne) le_top

end Topology

section IndicatorConstLp

open Set Function

variable {s : Set α} {hs : MeasurableSet s} {hμs : p = ∞ ∨ μ s ≠ ∞} {c : E}

/-- Indicator of a set as an element of `Lp`. -/
def indicatorConstLp (p : ℝ≥0∞) (hs : MeasurableSet s) (hμs : p = ∞ ∨ μ s ≠ ∞) (c : E) : Lp E p μ :=
  MemLp.toLp (s.indicator fun _ => c) (memLp_indicator_const p hs c hμs)

/-- A version of `Set.indicator_add` for `MeasureTheory.indicatorConstLp` -/
theorem indicatorConstLp_add {c' : E} :
    indicatorConstLp p hs hμs c + indicatorConstLp p hs hμs c' =
    indicatorConstLp p hs hμs (c + c') := by
  simp_rw [indicatorConstLp, ← MemLp.toLp_add, indicator_add]
  rfl

/-- A version of `Set.indicator_sub` for `MeasureTheory.indicatorConstLp` -/
theorem indicatorConstLp_sub {c' : E} :
    indicatorConstLp p hs hμs c - indicatorConstLp p hs hμs c' =
    indicatorConstLp p hs hμs (c - c') := by
  simp_rw [indicatorConstLp, ← MemLp.toLp_sub, indicator_sub]
  rfl

theorem indicatorConstLp_coeFn : ⇑(indicatorConstLp p hs hμs c) =ᵐ[μ] s.indicator fun _ => c :=
  MemLp.coeFn_toLp (memLp_indicator_const p hs c hμs)

theorem indicatorConstLp_coeFn_mem : ∀ᵐ x : α ∂μ, x ∈ s → indicatorConstLp p hs hμs c x = c :=
  indicatorConstLp_coeFn.mono fun _x hx hxs => hx.trans (Set.indicator_of_mem hxs _)

theorem indicatorConstLp_coeFn_notMem : ∀ᵐ x : α ∂μ, x ∉ s → indicatorConstLp p hs hμs c x = 0 :=
  indicatorConstLp_coeFn.mono fun _x hx hxs => hx.trans (Set.indicator_of_notMem hxs _)

@[deprecated (since := "2025-05-24")]
alias indicatorConstLp_coeFn_nmem := indicatorConstLp_coeFn_notMem

theorem norm_indicatorConstLp (hp_ne_zero : p ≠ 0) (hp_ne_top : p ≠ ∞) :
    ‖indicatorConstLp p hs hμs c‖ = ‖c‖ * μ.real s ^ (1 / p.toReal) := by
  rw [Lp.norm_def, eLpNorm_congr_ae indicatorConstLp_coeFn,
    eLpNorm_indicator_const hs hp_ne_zero hp_ne_top, ENNReal.toReal_mul, measureReal_def,
    ENNReal.toReal_rpow, toReal_enorm]

theorem norm_indicatorConstLp_top (hμs_ne_zero : μ s ≠ 0) :
    ‖indicatorConstLp (μ := μ) ∞ hs (.inl rfl) c‖ = ‖c‖ := by
  rw [Lp.norm_def, eLpNorm_congr_ae indicatorConstLp_coeFn,
    eLpNorm_exponent_top, eLpNormEssSup_indicator_const_eq _ _ hμs_ne_zero, toReal_enorm]

theorem norm_indicatorConstLp' (hp_pos : p ≠ 0) (hμs_pos : μ s ≠ 0) :
    ‖indicatorConstLp p hs hμs c‖ = ‖c‖ * μ.real s ^ (1 / p.toReal) := by
  obtain rfl | hp_top := eq_or_ne p ∞
  · simp [norm_indicatorConstLp_top hμs_pos]
  · exact norm_indicatorConstLp hp_pos hp_top

theorem norm_indicatorConstLp_le :
    ‖indicatorConstLp p hs hμs c‖ ≤ ‖c‖ * μ.real s ^ (1 / p.toReal) := by
  obtain hμ | hμ := eq_or_ne (μ s) 0
  · simp [indicatorConstLp, eLpNorm_indicator_eq_eLpNorm_restrict hs, μ.restrict_zero_set hμ]
    positivity
  · obtain rfl | hμs := hμs
    · simp [norm_indicatorConstLp_top hμ]
    · obtain rfl | hp := eq_or_ne p 0
      · simp
      · rw [norm_indicatorConstLp' hp hμ]

theorem nnnorm_indicatorConstLp_le :
    ‖indicatorConstLp p hs hμs c‖₊ ≤ ‖c‖₊ * (μ s).toNNReal ^ (1 / p.toReal) :=
  norm_indicatorConstLp_le

theorem enorm_indicatorConstLp_le :
    ‖indicatorConstLp p hs hμs c‖ₑ ≤ ‖c‖ₑ * μ s ^ (1 / p.toReal) := by
  have := ENNReal.coe_le_coe.2 <| nnnorm_indicatorConstLp_le (hs := hs) (c := c) (hμs := hμs)
  rw [ENNReal.coe_mul, ← enorm_eq_nnnorm, ← enorm_eq_nnnorm,
    ENNReal.coe_rpow_of_nonneg _ (by positivity)] at this
  apply this.trans
  gcongr
  exact ENNReal.coe_toNNReal_le_self

theorem edist_indicatorConstLp_eq_enorm {t : Set α} {ht : MeasurableSet t} {hμt : p = ∞ ∨ μ t ≠ ∞} :
    haveI := or_and_left.mpr ⟨hμs, hμt⟩ |>.imp_right <| by simpa using measure_symmDiff_ne_top
    edist (indicatorConstLp p hs hμs c) (indicatorConstLp p ht hμt c) =
<<<<<<< HEAD
      ‖indicatorConstLp p (hs.symmDiff ht) this c‖ₑ := by
=======
      ‖indicatorConstLp p (hs.symmDiff ht) (by finiteness) c‖ₑ := by
>>>>>>> 023a18d7
  unfold indicatorConstLp
  rw [Lp.edist_toLp_toLp, eLpNorm_indicator_sub_indicator, Lp.enorm_toLp]

theorem dist_indicatorConstLp_eq_norm {t : Set α} {ht : MeasurableSet t} {hμt : p = ∞ ∨ μ t ≠ ∞} :
    haveI := or_and_left.mpr ⟨hμs, hμt⟩ |>.imp_right <| by simpa using measure_symmDiff_ne_top
    dist (indicatorConstLp p hs hμs c) (indicatorConstLp p ht hμt c) =
<<<<<<< HEAD
      ‖indicatorConstLp p (hs.symmDiff ht) this c‖ := by
=======
      ‖indicatorConstLp p (hs.symmDiff ht) (by finiteness) c‖ := by
>>>>>>> 023a18d7
  -- Squeezed for performance reasons
  simp only [Lp.dist_edist, edist_indicatorConstLp_eq_enorm, enorm, ENNReal.coe_toReal,
    Lp.coe_nnnorm]

/-- A family of `indicatorConstLp` functions tends to an `indicatorConstLp`,
if the underlying sets tend to the set in the sense of the measure of the symmetric difference. -/
theorem tendsto_indicatorConstLp_set [hp₁ : Fact (1 ≤ p)] {β : Type*} {l : Filter β} {t : β → Set α}
    {ht : ∀ b, MeasurableSet (t b)} {hμt : ∀ b, μ (t b) ≠ ∞} (hp : p ≠ ∞)
    (h : Tendsto (fun b ↦ μ (t b ∆ s)) l (𝓝 0)) :
    Tendsto (fun b ↦ indicatorConstLp p (ht b) (.inr <| hμt b) c) l
      (𝓝 (indicatorConstLp p hs hμs c)) := by
  rw [tendsto_iff_dist_tendsto_zero]
  have hp₀ : p ≠ 0 := (one_pos.trans_le hp₁.out).ne'
  simp only [dist_indicatorConstLp_eq_norm, norm_indicatorConstLp hp₀ hp]
  convert tendsto_const_nhds.mul
    (((ENNReal.tendsto_toReal ENNReal.zero_ne_top).comp h).rpow_const _)
  · simp [ENNReal.toReal_eq_zero_iff, hp, hp₀]
  · simp

/-- A family of `indicatorConstLp` functions is continuous in the parameter,
if `μ (s y ∆ s x)` tends to zero as `y` tends to `x` for all `x`. -/
theorem continuous_indicatorConstLp_set [Fact (1 ≤ p)] {X : Type*} [TopologicalSpace X]
    {s : X → Set α} {hs : ∀ x, MeasurableSet (s x)} {hμs : ∀ x, μ (s x) ≠ ∞} (hp : p ≠ ∞)
    (h : ∀ x, Tendsto (fun y ↦ μ (s y ∆ s x)) (𝓝 x) (𝓝 0)) :
    Continuous fun x ↦ indicatorConstLp p (hs x) (.inr <| hμs x) c :=
  continuous_iff_continuousAt.2 fun x ↦ tendsto_indicatorConstLp_set (hμt := hμs) hp (h x)

@[simp]
theorem indicatorConstLp_empty :
    indicatorConstLp p MeasurableSet.empty (.inr (by simp : μ ∅ ≠ ∞)) c = 0 := by
  simp only [indicatorConstLp, Set.indicator_empty', MemLp.toLp_zero]

theorem indicatorConstLp_inj {s t : Set α} (hs : MeasurableSet s) (hsμ : μ s ≠ ∞)
    (ht : MeasurableSet t) (htμ : μ t ≠ ∞) {c : E} (hc : c ≠ 0) :
    indicatorConstLp p hs (.inr hsμ) c = indicatorConstLp p ht (.inr htμ) c ↔ s =ᵐ[μ] t := by
  simp_rw [← indicator_const_eventuallyEq hc, indicatorConstLp, MemLp.toLp_eq_toLp_iff]

theorem memLp_add_of_disjoint {f g : α → E} (h : Disjoint (support f) (support g))
    (hf : StronglyMeasurable f) (hg : StronglyMeasurable g) :
    MemLp (f + g) p μ ↔ MemLp f p μ ∧ MemLp g p μ := by
  borelize E
  refine ⟨fun hfg => ⟨?_, ?_⟩, fun h => h.1.add h.2⟩
  · rw [← Set.indicator_add_eq_left h]; exact hfg.indicator (measurableSet_support hf.measurable)
  · rw [← Set.indicator_add_eq_right h]; exact hfg.indicator (measurableSet_support hg.measurable)

/-- The indicator of a disjoint union of two sets is the sum of the indicators of the sets. -/
theorem indicatorConstLp_disjoint_union {s t : Set α} (hs : MeasurableSet s) (ht : MeasurableSet t)
<<<<<<< HEAD
    (hμs : p = ∞ ∨ μ s ≠ ∞) (hμt : p = ∞ ∨ μ t ≠ ∞) (hst : Disjoint s t) (c : E) :
    haveI := or_and_left.mpr ⟨hμs, hμt⟩ |>.imp_right <| by simp
    indicatorConstLp p (hs.union ht) this c =
=======
    (hμs : μ s ≠ ∞) (hμt : μ t ≠ ∞) (hst : Disjoint s t) (c : E) :
    indicatorConstLp p (hs.union ht) (by finiteness) c =
>>>>>>> 023a18d7
      indicatorConstLp p hs hμs c + indicatorConstLp p ht hμt c := by
  ext1
  grw [Lp.coeFn_add, indicatorConstLp_coeFn]
  refine
    EventuallyEq.trans ?_
      (EventuallyEq.fun_add indicatorConstLp_coeFn.symm indicatorConstLp_coeFn.symm)
  rw [Set.indicator_union_of_disjoint hst]

end IndicatorConstLp

section const

variable (μ p) (c : E)

section MemLp.Const

variable [MemLp.Const p μ]

/-- Constant function as an element of `MeasureTheory.Lp`. -/
protected def Lp.const : E →+ Lp E p μ where
  toFun c := ⟨AEEqFun.const α c, const_mem_Lp α μ c⟩
  map_zero' := rfl
  map_add' _ _ := rfl

lemma Lp.coeFn_const : Lp.const p μ c =ᵐ[μ] Function.const α c :=
  AEEqFun.coeFn_const α c

@[simp] lemma Lp.const_val : (Lp.const p μ c).1 = AEEqFun.const α c := rfl

@[simp]
lemma MemLp.toLp_const : MemLp.toLp _ (memLp_const c) = Lp.const p μ c := rfl

theorem Lp.norm_const [NeZero μ] (hp_zero : p ≠ 0) :
    ‖Lp.const p μ c‖ = ‖c‖ * μ.real Set.univ ^ (1 / p.toReal) := by
  have := NeZero.ne μ
  rw [← MemLp.toLp_const, Lp.norm_toLp, eLpNorm_const] <;> try assumption
  rw [measureReal_def, ENNReal.toReal_mul, toReal_enorm, ← ENNReal.toReal_rpow]

@[simp]
theorem Lp.norm_top_const [NeZero μ] : ‖Lp.const ∞ μ c‖ = ‖c‖ := by
  simp [Lp.norm_const]

theorem Lp.norm_const' (hp_zero : p ≠ 0) (hp_top : p ≠ ∞) :
    ‖Lp.const p μ c‖ = ‖c‖ * μ.real Set.univ ^ (1 / p.toReal) := by
  rw [← MemLp.toLp_const, Lp.norm_toLp, eLpNorm_const'] <;> try assumption
  rw [measureReal_def, ENNReal.toReal_mul, toReal_enorm, ← ENNReal.toReal_rpow]

/-- `MeasureTheory.Lp.const` as a `LinearMap`. -/
@[simps] protected def Lp.constₗ (𝕜 : Type*) [NormedRing 𝕜] [Module 𝕜 E] [IsBoundedSMul 𝕜 E] :
    E →ₗ[𝕜] Lp E p μ where
  toFun := Lp.const p μ
  map_add' := map_add _
  map_smul' _ _ := rfl

end MemLp.Const

section IsFiniteMeasure

variable [IsFiniteMeasure μ]

@[simp]
lemma indicatorConstLp_univ :
    indicatorConstLp p .univ (.inr <| measure_ne_top μ _) c = Lp.const p μ c := by
  rw [← MemLp.toLp_const, indicatorConstLp]
  simp only [Set.indicator_univ]

theorem Lp.norm_const_le :
    ‖Lp.const p μ c‖ ≤ ‖c‖ * μ.real Set.univ ^ (1 / p.toReal) := by
  rw [← indicatorConstLp_univ]
  exact norm_indicatorConstLp_le

/-- `MeasureTheory.Lp.const` as a `ContinuousLinearMap`. -/
@[simps! apply]
protected def Lp.constL (𝕜 : Type*) [NormedRing 𝕜] [Module 𝕜 E] [IsBoundedSMul 𝕜 E] [Fact (1 ≤ p)] :
    E →L[𝕜] Lp E p μ :=
  (Lp.constₗ p μ 𝕜).mkContinuous (μ.real Set.univ ^ (1 / p.toReal)) fun _ ↦
    (Lp.norm_const_le _ _ _).trans_eq (mul_comm _ _)

theorem Lp.norm_constL_le (𝕜 : Type*) [NontriviallyNormedField 𝕜] [NormedSpace 𝕜 E]
    [Fact (1 ≤ p)] : ‖(Lp.constL p μ 𝕜 : E →L[𝕜] Lp E p μ)‖ ≤ μ.real Set.univ ^ (1 / p.toReal) :=
  LinearMap.mkContinuous_norm_le _ (by positivity) _

end IsFiniteMeasure

end const

namespace Lp

variable {β : Type*} [MeasurableSpace β] {μb : MeasureTheory.Measure β} {f : α → β}

theorem indicatorConstLp_compMeasurePreserving {s : Set β} (hs : MeasurableSet s)
    (hμs : p = ∞ ∨ μb s ≠ ∞) (c : E) (hf : MeasurePreserving f μ μb) :
    Lp.compMeasurePreserving f hf (indicatorConstLp p hs hμs c) =
      indicatorConstLp p (hs.preimage hf.measurable)
        (by rwa [hf.measure_preimage hs.nullMeasurableSet]) c :=
  rfl

end Lp

theorem indicatorConstLp_eq_toSpanSingleton_compLp {s : Set α} [NormedSpace ℝ E]
    (hs : MeasurableSet s) (hμs : μ s ≠ ∞) (x : E) :
    indicatorConstLp 2 hs (.inr hμs) x =
      (ContinuousLinearMap.toSpanSingleton ℝ x).compLp
      (indicatorConstLp 2 hs (.inr hμs) (1 : ℝ)) := by
  ext1
  refine indicatorConstLp_coeFn.trans ?_
  have h_compLp :=
    (ContinuousLinearMap.toSpanSingleton ℝ x).coeFn_compLp (indicatorConstLp 2 hs (.inr hμs) 1)
  rw [← EventuallyEq] at h_compLp
  refine EventuallyEq.trans ?_ h_compLp.symm
  refine (@indicatorConstLp_coeFn _ _ _ 2 μ _ s hs (.inr hμs) (1 : ℝ)).mono fun y hy => ?_
  dsimp only
  rw [hy]
  simp_rw [ContinuousLinearMap.toSpanSingleton_apply]
  by_cases hy_mem : y ∈ s <;> simp [hy_mem]

end MeasureTheory<|MERGE_RESOLUTION|>--- conflicted
+++ resolved
@@ -154,22 +154,14 @@
 theorem edist_indicatorConstLp_eq_enorm {t : Set α} {ht : MeasurableSet t} {hμt : p = ∞ ∨ μ t ≠ ∞} :
     haveI := or_and_left.mpr ⟨hμs, hμt⟩ |>.imp_right <| by simpa using measure_symmDiff_ne_top
     edist (indicatorConstLp p hs hμs c) (indicatorConstLp p ht hμt c) =
-<<<<<<< HEAD
       ‖indicatorConstLp p (hs.symmDiff ht) this c‖ₑ := by
-=======
-      ‖indicatorConstLp p (hs.symmDiff ht) (by finiteness) c‖ₑ := by
->>>>>>> 023a18d7
   unfold indicatorConstLp
   rw [Lp.edist_toLp_toLp, eLpNorm_indicator_sub_indicator, Lp.enorm_toLp]
 
 theorem dist_indicatorConstLp_eq_norm {t : Set α} {ht : MeasurableSet t} {hμt : p = ∞ ∨ μ t ≠ ∞} :
     haveI := or_and_left.mpr ⟨hμs, hμt⟩ |>.imp_right <| by simpa using measure_symmDiff_ne_top
     dist (indicatorConstLp p hs hμs c) (indicatorConstLp p ht hμt c) =
-<<<<<<< HEAD
       ‖indicatorConstLp p (hs.symmDiff ht) this c‖ := by
-=======
-      ‖indicatorConstLp p (hs.symmDiff ht) (by finiteness) c‖ := by
->>>>>>> 023a18d7
   -- Squeezed for performance reasons
   simp only [Lp.dist_edist, edist_indicatorConstLp_eq_enorm, enorm, ENNReal.coe_toReal,
     Lp.coe_nnnorm]
@@ -217,14 +209,9 @@
 
 /-- The indicator of a disjoint union of two sets is the sum of the indicators of the sets. -/
 theorem indicatorConstLp_disjoint_union {s t : Set α} (hs : MeasurableSet s) (ht : MeasurableSet t)
-<<<<<<< HEAD
     (hμs : p = ∞ ∨ μ s ≠ ∞) (hμt : p = ∞ ∨ μ t ≠ ∞) (hst : Disjoint s t) (c : E) :
     haveI := or_and_left.mpr ⟨hμs, hμt⟩ |>.imp_right <| by simp
     indicatorConstLp p (hs.union ht) this c =
-=======
-    (hμs : μ s ≠ ∞) (hμt : μ t ≠ ∞) (hst : Disjoint s t) (c : E) :
-    indicatorConstLp p (hs.union ht) (by finiteness) c =
->>>>>>> 023a18d7
       indicatorConstLp p hs hμs c + indicatorConstLp p ht hμt c := by
   ext1
   grw [Lp.coeFn_add, indicatorConstLp_coeFn]
